--- conflicted
+++ resolved
@@ -5,31 +5,24 @@
 var Promise = require('es6-promise').Promise;
 
 function Prompt(opts) {
-  opts = _.isPlainObject(opts)? opts : {};
-
+  opts = _.isPlainObject(opts) ? opts : {};
   if (!_.isFunction(opts.stages)) {
     throw new Error('stages must be a function');
   }
-<<<<<<< HEAD
 
-  this.defaults = opts.defaults || {};
   this.stages = opts.stages.apply(this, opts.questionArgs || []);
-
-=======
-  opts = _.isPlainObject(opts) ? opts : {};
-  this.stages = stages(this);
->>>>>>> 781d1fca
   if (!_.isArray(this.stages)) {
     throw new Error('stages must return array');
   }
-
-  this.stages = this._defaults(this.stages);
 
   this.aggregate = {};
   this._stageAttempts = 0;
   this._stageFailed = false;
   this._maxStageAttempts = opts.maxStageAttempts || 1;
+  this._defaults = opts.defaults || {};
   this._inquirer = inquirer;
+
+  this.stages = this._setDefaults(this.stages);
 }
 
 /**
@@ -115,14 +108,19 @@
 /**
  * Apply default values to stages
  */
-Prompt.prototype._defaults = function(stages) {
+Prompt.prototype._setDefaults = function(stages) {
+  if (!this._defaults) {
+    return stages;
+  }
+
   var self = this;
+  stages = stages || [];
   return _.map(stages, function(stage) {
     if (_.isArray(stage)) {
-      return self._defaults(stage);
+      return self._setDefaults(stage);
     }
-    if (self.defaults[stage.name]) {
-      stage.default = self.defaults[stage.name];
+    if (stage && self._defaults[stage.name]) {
+      stage.default = self._defaults[stage.name];
     }
     return stage;
   });
